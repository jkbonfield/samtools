/*  bam_tview_curses.c -- curses tview implementation.

    Copyright (C) 2008-2013 Genome Research Ltd.
    Portions copyright (C) 2013 Pierre Lindenbaum, Institut du Thorax, INSERM U1087, Université de Nantes.

    Author: Heng Li <lh3@sanger.ac.uk>

Permission is hereby granted, free of charge, to any person obtaining a copy
of this software and associated documentation files (the "Software"), to deal
in the Software without restriction, including without limitation the rights
to use, copy, modify, merge, publish, distribute, sublicense, and/or sell
copies of the Software, and to permit persons to whom the Software is
furnished to do so, subject to the following conditions:

The above copyright notices and this permission notice shall be included in
all copies or substantial portions of the Software.

THE SOFTWARE IS PROVIDED "AS IS", WITHOUT WARRANTY OF ANY KIND, EXPRESS OR
IMPLIED, INCLUDING BUT NOT LIMITED TO THE WARRANTIES OF MERCHANTABILITY,
FITNESS FOR A PARTICULAR PURPOSE AND NONINFRINGEMENT. IN NO EVENT SHALL
THE AUTHORS OR COPYRIGHT HOLDERS BE LIABLE FOR ANY CLAIM, DAMAGES OR OTHER
LIABILITY, WHETHER IN AN ACTION OF CONTRACT, TORT OR OTHERWISE, ARISING
FROM, OUT OF OR IN CONNECTION WITH THE SOFTWARE OR THE USE OR OTHER
DEALINGS IN THE SOFTWARE.  */

#include <config.h>

#include "bam_tview.h"

#ifdef HAVE_CURSES

#if defined HAVE_NCURSESW_CURSES_H
#include <ncursesw/curses.h>
#elif defined HAVE_NCURSESW_H
#include <ncursesw.h>
#elif defined HAVE_NCURSES_CURSES_H
#include <ncurses/curses.h>
#elif defined HAVE_NCURSES_H
#include <ncurses.h>
#elif defined HAVE_CURSES_H
#include <curses.h>
#endif

typedef struct CursesTview {
    tview_t view;
    WINDOW *wgoto, *whelp;
    } curses_tview_t;

#define FROM_TV(ptr) ((curses_tview_t*)ptr)

static void curses_destroy(tview_t* base)
    {
    curses_tview_t* tv=(curses_tview_t*)base;


    delwin(tv->wgoto); delwin(tv->whelp);
    endwin();

    base_tv_destroy(base);

    free(tv);
    }

/*
 void (*my_mvprintw)(struct AbstractTview* ,int,int,const char*,...);
    void (*my_)(struct AbstractTview*,int,int,int);
    void (*my_attron)(struct AbstractTview*,int);
    void (*my_attroff)(struct AbstractTview*,int);
    void (*my_clear)(struct AbstractTview*);
    int (*my_colorpair)(struct AbstractTview*,int);
*/

static void curses_mvprintw(struct AbstractTview* tv,int y ,int x,const char* fmt,...)
    {
    unsigned int size=tv->mcol+2;
    char* str=malloc(size);
    if(str==0) exit(EXIT_FAILURE);
    va_list argptr;
    va_start(argptr, fmt);
    vsnprintf(str,size, fmt, argptr);
    va_end(argptr);
    mvprintw(y,x,str);
    free(str);
    }

static void curses_mvaddch(struct AbstractTview* tv,int y,int x,int ch)
    {
    mvaddch(y,x,ch);
    }

static void curses_attron(struct AbstractTview* tv,int flag)
    {
    attron(flag);
    }
static void curses_attroff(struct AbstractTview* tv,int flag)
    {
    attroff(flag);
    }
static void curses_clear(struct AbstractTview* tv)
    {
    clear();
    }

static int curses_init_colors(int inverse)
{
    if (inverse) {
        init_pair(1, COLOR_WHITE, COLOR_BLUE);
        init_pair(2, COLOR_BLACK, COLOR_GREEN);
        init_pair(3, COLOR_BLACK, COLOR_YELLOW);
        init_pair(4, COLOR_BLACK, COLOR_WHITE);
        init_pair(5, COLOR_BLACK, COLOR_GREEN);
        init_pair(6, COLOR_BLACK, COLOR_CYAN);
        init_pair(7, COLOR_WHITE, COLOR_MAGENTA);
        init_pair(8, COLOR_WHITE, COLOR_RED);
        init_pair(9, COLOR_WHITE, COLOR_BLUE);
    } else {
        init_pair(1, COLOR_BLUE, COLOR_BLACK);
        init_pair(2, COLOR_GREEN, COLOR_BLACK);
        init_pair(3, COLOR_YELLOW, COLOR_BLACK);
        init_pair(4, COLOR_WHITE, COLOR_BLACK);
        init_pair(5, COLOR_GREEN, COLOR_BLACK);
        init_pair(6, COLOR_CYAN, COLOR_BLACK);
        init_pair(7, COLOR_MAGENTA, COLOR_BLACK);
        init_pair(8, COLOR_RED, COLOR_BLACK);
        init_pair(9, COLOR_BLUE, COLOR_BLACK);
    }

    return 0;
}

static int curses_colorpair(struct AbstractTview* tv,int flag)
    {
    return COLOR_PAIR(flag);
    }

static int curses_drawaln(struct AbstractTview* tv, int tid, int pos)
    {
    return base_draw_aln(tv,  tid, pos);
    }



static void tv_win_goto(curses_tview_t *tv, int *tid, int *pos)
    {
    char str[256], *p;
    int i, l = 0;
    tview_t *base=(tview_t*)tv;
    wborder(tv->wgoto, '|', '|', '-', '-', '+', '+', '+', '+');
    mvwprintw(tv->wgoto, 1, 2, "Goto: ");
    for (;;) {
        int invalid = 0;
        int c = wgetch(tv->wgoto);
        wrefresh(tv->wgoto);
        if (c == KEY_BACKSPACE || c == '\010' || c == '\177') {
            if(l > 0) --l;
        } else if (c == KEY_ENTER || c == '\012' || c == '\015') {
            int _tid = -1, _beg, _end;
            if (str[0] == '=') {
                _beg = strtol(str+1, &p, 10) - 1;
                if (_beg > 0) {
                    *pos = _beg;
                    return;
                }
            } else {
                char *name_lim = (char *) hts_parse_reg(str, &_beg, &_end);
                if (name_lim) {
                    char name_terminator = *name_lim;
                    *name_lim = '\0';
                    _tid = bam_name2id(base->header, str);
                    *name_lim = name_terminator;
                }
                else {
                    // Unparsable region, but possibly a sequence named "foo:a"
                    _tid = bam_name2id(base->header, str);
                    _beg = 0;
                }

                if (_tid >= 0) {
                    *tid = _tid; *pos = _beg;
                    return;
                }
            }

            // If we get here, the region string is invalid
            invalid = 1;
        } else if (isgraph(c)) {
            if (l < TV_MAX_GOTO) str[l++] = c;
        } else if (c == '\027') l = 0;
        else if (c == '\033') return;
        str[l] = '\0';
        for (i = 0; i < TV_MAX_GOTO; ++i) mvwaddch(tv->wgoto, 1, 8 + i, ' ');
        if (invalid) mvwprintw(tv->wgoto, 1, TV_MAX_GOTO - 1, "[Invalid]");
        mvwprintw(tv->wgoto, 1, 8, "%s", str);
    }
}




static void tv_win_help(curses_tview_t *tv) {
    int r = 1;
    tview_t* base=(tview_t*)base;
    WINDOW *win = tv->whelp;
    wborder(win, '|', '|', '-', '-', '+', '+', '+', '+');
    mvwprintw(win, r++, 2, "        -=-    Help    -=- ");
    r++;
    mvwprintw(win, r++, 2, "?          This window");
    mvwprintw(win, r++, 2, "Arrows     Small scroll movement");
    mvwprintw(win, r++, 2, "h,j,k,l    Small scroll movement");
    mvwprintw(win, r++, 2, "H,J,K,L    Large scroll movement");
    mvwprintw(win, r++, 2, "ctrl-H     Scroll 1k left");
    mvwprintw(win, r++, 2, "ctrl-L     Scroll 1k right");
    mvwprintw(win, r++, 2, "space      Scroll one screen");
    mvwprintw(win, r++, 2, "backspace  Scroll back one screen");
    mvwprintw(win, r++, 2, "g          Go to specific location");
    mvwprintw(win, r++, 2, "m          Color for mapping qual");
    mvwprintw(win, r++, 2, "n          Color for nucleotide");
    mvwprintw(win, r++, 2, "b          Color for base quality");
    mvwprintw(win, r++, 2, "c          Color for cs color");
    mvwprintw(win, r++, 2, "z          Color for cs qual");
    mvwprintw(win, r++, 2, ".          Toggle on/off dot view");
    mvwprintw(win, r++, 2, "s          Toggle on/off ref skip");
    mvwprintw(win, r++, 2, "r          Toggle on/off rd name");
    mvwprintw(win, r++, 2, "N          Turn on nt view");
    mvwprintw(win, r++, 2, "C          Turn on cs view");
    mvwprintw(win, r++, 2, "i          Toggle on/off ins");
    mvwprintw(win, r++, 2, "v          Inverse video");
    mvwprintw(win, r++, 2, "q          Exit");
    r++;
    mvwprintw(win, r++, 2, "Underline:      Secondary or orphan");
    mvwprintw(win, r++, 2, "Blue:    0-9    Green: 10-19");
    mvwprintw(win, r++, 2, "Yellow: 20-29   White: >=30");
    wrefresh(win);
    wgetch(win);
}

static int curses_underline(tview_t* tv)
    {
    return A_UNDERLINE;
    }

static int curses_loop(tview_t* tv)
<<<<<<< HEAD
    {
    int tid, pos;
    curses_tview_t *CTV=(curses_tview_t *)tv;
    tid = tv->curr_tid; pos = tv->left_pos;
    while (1) {
        int c = getch();
        switch (c) {
            case '?': tv_win_help(CTV); break;
            case '\033':
            case 'q': goto end_loop;
            case '/':
            case 'g': tv_win_goto(CTV, &tid, &pos); break;
            case 'm': tv->color_for = TV_COLOR_MAPQ; break;
            case 'b': tv->color_for = TV_COLOR_BASEQ; break;
            case 'n': tv->color_for = TV_COLOR_NUCL; break;
            case 'c': tv->color_for = TV_COLOR_COL; break;
            case 'z': tv->color_for = TV_COLOR_COLQ; break;
            case 'v': curses_init_colors(tv->inverse = !tv->inverse); break;
            case 's': tv->no_skip = !tv->no_skip; break;
            case 'r': tv->show_name = !tv->show_name; break;
            case KEY_LEFT:
            case 'h': --pos; break;
            case KEY_RIGHT:
            case 'l': ++pos; break;
            case KEY_SLEFT:
            case 'H': pos -= 20; break;
            case KEY_SRIGHT:
            case 'L': pos += 20; break;
            case '.': tv->is_dot = !tv->is_dot; break;
            case 'N': tv->base_for = TV_BASE_NUCL; break;
            case 'C': tv->base_for = TV_BASE_COLOR_SPACE; break;
            case 'i': tv->ins = !tv->ins; break;
            case '\010': pos -= 1000; break;
            case '\014': pos += 1000; break;
            case ' ': pos += tv->mcol; break;
            case KEY_UP:
            case 'j': --tv->row_shift; break;
            case KEY_DOWN:
            case 'k': ++tv->row_shift; break;
            case KEY_BACKSPACE:
            case '\177': pos -= tv->mcol; break;
            case KEY_RESIZE: getmaxyx(stdscr, tv->mrow, tv->mcol); break;
            default: continue;
        }
        if (pos < 0) pos = 0;
        if (tv->row_shift < 0) tv->row_shift = 0;
        tv->my_drawaln(tv, tid, pos);
    }
=======
	{
	int tid, pos;
	curses_tview_t *CTV=(curses_tview_t *)tv;
	tid = tv->curr_tid; pos = tv->left_pos;
	while (1) {
		int c = getch();
		switch (c) {
			case '?': tv_win_help(CTV); break;
			case '\033':
			case 'q': goto end_loop;
			case '/': 
			case 'g': tv_win_goto(CTV, &tid, &pos); break;
			case 'm': tv->color_for = TV_COLOR_MAPQ; break;
			case 'b': tv->color_for = TV_COLOR_BASEQ; break;
			case 'n': tv->color_for = TV_COLOR_NUCL; break;
			case 'c': tv->color_for = TV_COLOR_COL; break;
			case 'z': tv->color_for = TV_COLOR_COLQ; break;
			case 's': tv->no_skip = !tv->no_skip; break;
			case 'r': tv->show_name = !tv->show_name; break;
			case KEY_LEFT:
			case 'h': --pos; break;
			case KEY_RIGHT:
			case 'l': ++pos; break;
			case KEY_SLEFT:
			case 'H': pos -= 20; break;
			case KEY_SRIGHT:
			case 'L': pos += 20; break;
			case '.': tv->is_dot = !tv->is_dot; break;
			case 'N': tv->base_for = TV_BASE_NUCL; break;
			case 'C': tv->base_for = TV_BASE_COLOR_SPACE; break;
			case 'i': tv->ins = !tv->ins; break;
			case '\010': pos -= 1000; break;
			case '\014': pos += 1000; break;
			case ' ': pos += tv->mcol; break;
			case KEY_UP:
			case 'j': --tv->row_shift; break;
			case 'J': tv->row_shift -= 20; break;
			case KEY_DOWN:
			case 'k': ++tv->row_shift; break;
			case 'K': tv->row_shift += 20; break;
			case KEY_BACKSPACE:
			case '\177': pos -= tv->mcol; break;
			case KEY_RESIZE: getmaxyx(stdscr, tv->mrow, tv->mcol); break;
			default: continue;
		}
		if (pos < 0) pos = 0;
		if (tv->row_shift < 0) tv->row_shift = 0;
		tv->my_drawaln(tv, tid, pos);
	}
>>>>>>> a22f9794
end_loop:
    return 0;
}




tview_t* curses_tv_init(const char *fn, const char *fn_fa, const char *samples,
                        const htsFormat *fmt)
    {
    curses_tview_t *tv = (curses_tview_t*)calloc(1, sizeof(curses_tview_t));
    tview_t* base=(tview_t*)tv;
    if(tv==0)
        {
        fprintf(stderr,"Calloc failed\n");
        return 0;
        }

    base_tv_init(base,fn,fn_fa,samples,fmt);
    /* initialize callbacks */
#define SET_CALLBACK(fun) base->my_##fun=curses_##fun;
    SET_CALLBACK(destroy);
    SET_CALLBACK(mvprintw);
    SET_CALLBACK(mvaddch);
    SET_CALLBACK(attron);
    SET_CALLBACK(attroff);
    SET_CALLBACK(clear);
    SET_CALLBACK(colorpair);
    SET_CALLBACK(drawaln);
    SET_CALLBACK(loop);
    SET_CALLBACK(underline);
#undef SET_CALLBACK

    initscr();
    keypad(stdscr, TRUE);
    clear();
    noecho();
    cbreak();

    getmaxyx(stdscr, base->mrow, base->mcol);
    tv->wgoto = newwin(3, TV_MAX_GOTO + 10, 10, 5);
    tv->whelp = newwin(30, 40, 5, 5);

    start_color();
    curses_init_colors(0);
    return base;
    }

#else // !HAVE_CURSES

#warning "No curses library is available; tview with curses is disabled."

extern tview_t* text_tv_init(const char *fn, const char *fn_fa, const char *samples,
                             const htsFormat *fmt);

tview_t* curses_tv_init(const char *fn, const char *fn_fa, const char *samples,
                        const htsFormat *fmt)
    {
    return text_tv_init(fn,fn_fa,samples,fmt);
    }

#endif<|MERGE_RESOLUTION|>--- conflicted
+++ resolved
@@ -240,7 +240,6 @@
     }
 
 static int curses_loop(tview_t* tv)
-<<<<<<< HEAD
     {
     int tid, pos;
     curses_tview_t *CTV=(curses_tview_t *)tv;
@@ -278,8 +277,10 @@
             case ' ': pos += tv->mcol; break;
             case KEY_UP:
             case 'j': --tv->row_shift; break;
+            case 'J': tv->row_shift -= 20; break;
             case KEY_DOWN:
             case 'k': ++tv->row_shift; break;
+            case 'K': tv->row_shift += 20; break;
             case KEY_BACKSPACE:
             case '\177': pos -= tv->mcol; break;
             case KEY_RESIZE: getmaxyx(stdscr, tv->mrow, tv->mcol); break;
@@ -289,57 +290,6 @@
         if (tv->row_shift < 0) tv->row_shift = 0;
         tv->my_drawaln(tv, tid, pos);
     }
-=======
-	{
-	int tid, pos;
-	curses_tview_t *CTV=(curses_tview_t *)tv;
-	tid = tv->curr_tid; pos = tv->left_pos;
-	while (1) {
-		int c = getch();
-		switch (c) {
-			case '?': tv_win_help(CTV); break;
-			case '\033':
-			case 'q': goto end_loop;
-			case '/': 
-			case 'g': tv_win_goto(CTV, &tid, &pos); break;
-			case 'm': tv->color_for = TV_COLOR_MAPQ; break;
-			case 'b': tv->color_for = TV_COLOR_BASEQ; break;
-			case 'n': tv->color_for = TV_COLOR_NUCL; break;
-			case 'c': tv->color_for = TV_COLOR_COL; break;
-			case 'z': tv->color_for = TV_COLOR_COLQ; break;
-			case 's': tv->no_skip = !tv->no_skip; break;
-			case 'r': tv->show_name = !tv->show_name; break;
-			case KEY_LEFT:
-			case 'h': --pos; break;
-			case KEY_RIGHT:
-			case 'l': ++pos; break;
-			case KEY_SLEFT:
-			case 'H': pos -= 20; break;
-			case KEY_SRIGHT:
-			case 'L': pos += 20; break;
-			case '.': tv->is_dot = !tv->is_dot; break;
-			case 'N': tv->base_for = TV_BASE_NUCL; break;
-			case 'C': tv->base_for = TV_BASE_COLOR_SPACE; break;
-			case 'i': tv->ins = !tv->ins; break;
-			case '\010': pos -= 1000; break;
-			case '\014': pos += 1000; break;
-			case ' ': pos += tv->mcol; break;
-			case KEY_UP:
-			case 'j': --tv->row_shift; break;
-			case 'J': tv->row_shift -= 20; break;
-			case KEY_DOWN:
-			case 'k': ++tv->row_shift; break;
-			case 'K': tv->row_shift += 20; break;
-			case KEY_BACKSPACE:
-			case '\177': pos -= tv->mcol; break;
-			case KEY_RESIZE: getmaxyx(stdscr, tv->mrow, tv->mcol); break;
-			default: continue;
-		}
-		if (pos < 0) pos = 0;
-		if (tv->row_shift < 0) tv->row_shift = 0;
-		tv->my_drawaln(tv, tid, pos);
-	}
->>>>>>> a22f9794
 end_loop:
     return 0;
 }
